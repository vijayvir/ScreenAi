<<<<<<< HEAD
=======

>>>>>>> cf24a0db


# 🖥️ ScreenAI - Real-time Screen Sharing Application

A lightweight, cross-platform screen sharing application built with Spring Boot and JavaCV. This application provides real-time server desktop streaming using WebSocket technology .

## Features

- ✅ **Real-time Screen Streaming** - Live screen capture via WebSocket
- ✅ **Cross-platform Support** - Works on Windows, macOS, and Linux
- ✅ **Simple Interface** - Clean, intuitive web-based viewer
- ✅ **High Performance** - 10 FPS streaming with optimized frame delivery
- ✅ **Zero Installation** - Browser-based viewer, no client software needed
- ✅ **Cross-platform compatibility** - Works on Windows, macOS, and Linux  
- ✅ **Multiple viewers** - Support for concurrent viewers

## Technologies Used

- **Java 17** - Programming language
- **Spring Boot 3.5.5** - Web framework and application container
- **WebSockets** - Real-time bidirectional communication for frame streaming
- **JavaCV 1.5.9** - Screen capture using FFmpegFrameGrabber
- **FFmpeg** - Platform-specific screen capture (AVFoundation, gdigrab, x11grab)
- **Thymeleaf** - Template engine for web interface
- **Maven** - Dependency management and build tool

## Prerequisites

- Java 17 or higher
- Maven 3.6 or higher
- A computer with a graphical display (screen to share)

## Quick Start

### 1. Clone and Build

```bash
# Clone the repository (or extract if you have the source)
cd ScreenAI

# Build the application
./mvnw clean package
```

### 2. Run the Application

```bash
# Run the Spring Boot application
./mvnw spring-boot:run
```

Or run the JAR file directly:

```bash
java -jar target/screenai-0.0.1-SNAPSHOT.jar
```

### 3. Access the Application

The application will start and display network information:


## How It Works

### Architecture Overview

```
┌─────────────────┐    WebSocket     ┌─────────────────┐
│   Web Browser   │ ◄──────────────► │  Spring Boot    │
│   (Viewer)      │                  │    Server       │
│                 │  Frame Streaming │                 │
│ Display Images  │ ◄──────────────► │ Screen Capture  │
│   (Base64)      │    (Real-time)   │   (JavaCV)      │
└─────────────────┘                  └─────────────────┘
        │                                     │
        │ Multiple Viewers                    │ FFmpeg
        ▼                                     ▼
┌─────────────────┐                  ┌─────────────────┐
│ Concurrent      │                  │ Platform Screen │
│ WiFi Devices    │                  │ Capture:        │
│ (Phones/Tablets)│                  │ • macOS: AVFoundation │
└─────────────────┘                  │ • Windows: gdigrab    │
                                     │ • Linux: x11grab      │
                                     └─────────────────┘
```

### Key Components

1. **ScreenCaptureService** - JavaCV FFmpeg screen capture with platform detection
2. **ScreenShareWebSocketHandler** - WebSocket frame broadcasting to multiple viewers  
3. **ScreenSharingApiController** - REST API endpoints for monitoring and control
4. **WebController** - Serves the main web viewer interface
5. **HTML/JavaScript Client** - WebSocket client that displays real-time frames

### Data Flow

1. **Server Startup**: JavaCV initializes platform-specific screen capture
2. **Screen Capture**: FFmpegFrameGrabber captures server desktop at 10 FPS
3. **Frame Processing**: Captured frames converted to Base64 JPEG images
4. **WebSocket Broadcasting**: Frames sent to all connected viewer sessions
5. **Network Access**: Multiple devices can connect via WiFi to view stream
6. **Real-time Display**: Browser receives frames and updates image element

## Configuration

### Screen Capture Settings
Platform-specific screen capture is automatically configured in `ScreenCaptureService.java`:

```java
// macOS: AVFoundation
frameGrabber = new FFmpegFrameGrabber("Capture screen 0");
frameGrabber.setFormat("avfoundation");

// Windows: GDI screen capture  
frameGrabber = new FFmpegFrameGrabber("desktop");
frameGrabber.setFormat("gdigrab");

// Linux: X11 screen capture
frameGrabber = new FFmpegFrameGrabber(display);
frameGrabber.setFormat("x11grab");
```

### Frame Rate and Quality
Adjust capture settings in `ScreenCaptureService.java`:

```java
private static final int FRAME_RATE = 10; // FPS
private static final float JPEG_QUALITY = 0.8f; // 0.0 to 1.0
```

### Server Configuration
Change server settings in `application.properties`:

```properties
server.port=8080
server.address=0.0.0.0  # Allow network access
```

### WebSocket Configuration
WebSocket endpoint configuration in `WebSocketConfig.java`:

```java
@Override
public void registerWebSocketHandlers(WebSocketHandlerRegistry registry) {
    registry.addHandler(screenShareWebSocketHandler, "/screenshare")
           .setAllowedOrigins("*"); // Allow all origins for demo
}
```

## API Endpoints

### REST API
- **GET** `/api/status` - Get system status and capture information
- **POST** `/api/start-capture` - Start screen capture manually
- **POST** `/api/stop-capture` - Stop screen capture manually

### WebSocket Endpoint
- **WS** `/screenshare` - WebSocket connection for receiving live frames

### Example API Response
```json
{
  "capturing": true,
  "initialized": true,
  "captureMethod": "JavaCV FFmpeg",
  "viewerCount": 2,
  "screenResolution": {
    "width": 1920,
    "height": 1200
  },
  "osName": "Mac OS X",
  "javaVersion": "21.0.3",
  "serverTime": 1758043426676
}
```

## Troubleshooting

### Common Issues

1. **"Screen capture initialization failed" Error**
   - **Cause**: JavaCV FFmpeg cannot access screen capture device
   - **Solution**: 
     - On macOS: Grant screen recording permissions in System Preferences > Security & Privacy > Privacy > Screen Recording
     - On Windows: Run as administrator if needed
     - On Linux: Ensure X11 display is available (`echo $DISPLAY`)
     - Check that no other application is using screen capture

2. **WebSocket Connection Failed**
   - **Cause**: Network connectivity or firewall issues
   - **Solution**: 
     - Check if port 8080 is accessible: `telnet localhost 8080`
     - Ensure firewall allows connections on port 8080
     - Verify server is running and showing "Server Started" message
     - Try accessing from `http://localhost:8080` first

3. **No frames displayed / Black screen**
   - **Cause**: Screen capture permissions or initialization issues
   - **Solution**: 
     - Check server logs for "Screen capture started successfully" message
     - Verify WebSocket connection in browser developer tools
     - Test API endpoint: `curl http://localhost:8080/api/status`
     - Restart application if capture method shows "None"

4. **Network access not working**
   - **Cause**: Server not binding to network interface or firewall blocking
   - **Solution**: 
     - Ensure `server.address=0.0.0.0` in application.properties
     - Check firewall settings allow port 8080
     - Verify WiFi network allows device-to-device communication
     - Use IP address shown in startup message 

5. **Poor performance or lag**
   - **Cause**: High frame rate or large screen resolution
   - **Solution**: 
     - Reduce `FRAME_RATE` in `ScreenCaptureService.java`
     - Lower `JPEG_QUALITY` setting (try 0.6)
     - Close unnecessary applications on server
     - Use wired network connection if possible

### Performance Tips

- **Optimize Frame Rate**: Start with 5-10 FPS, increase as needed
- **Adjust JPEG Quality**: Lower quality = smaller files = better performance
- **Local Network**: Use local WiFi for best performance
- **Server Resources**: Ensure server has adequate CPU and memory
- **Close Applications**: Minimize server desktop applications during streaming

### Platform-Specific Notes

#### macOS
- Requires screen recording permission for the Java application or terminal
- AVFoundation capture provides best performance
- Terminal may need permission if running from command line

#### Windows  
- GDI capture works on all Windows versions
- May require administrator privileges for some capture scenarios
- Works best on Windows 10/11

#### Linux
- Requires X11 display server (not Wayland)
- Ensure `DISPLAY` environment variable is set
- May need additional permissions for screen access


### Project Structure

```
src/
├── main/
│   ├── java/com/aiscreensharing/
│   │   ├── AiScreenSharingApplication.java    # Main application class
│   │   ├── config/
│   │   │   └── WebSocketConfig.java           # WebSocket configuration
│   │   ├── controller/
│   │   │   ├── WebController.java             # Web page controller  
│   │   │   └── ScreenSharingApiController.java # REST API endpoints
│   │   ├── handler/
│   │   │   └── ScreenShareWebSocketHandler.java # WebSocket frame broadcasting
│   │   └── service/
│   │       └── ScreenCaptureService.java      # JavaCV screen capture service
│   └── resources/
│       ├── application.properties             # Application configuration
│       └── templates/
│           └── index.html                     # WebSocket viewer interface
```

### Key Implementation Details

- **ScreenCaptureService**: Uses JavaCV FFmpegFrameGrabber with platform-specific formats
- **WebSocket Handler**: Broadcasts Base64 JPEG frames to multiple concurrent viewers
- **Cross-Platform**: Automatic detection of macOS/Windows/Linux with appropriate capture methods
- **Fallback System**: AWT Robot backup when JavaCV fails
- **Network Access**: Server binds to 0.0.0.0 for WiFi device access

### Building from Source

```bash
# Clean and compile
./mvnw clean compile

# Run tests
./mvnw test

# Package as JAR
./mvnw package

# Run with profile
./mvnw spring-boot:run -Dspring-boot.run.profiles=dev
```

## Contributing

1. Fork the repository
2. Create a feature branch
3. Make your changes
4. Add tests if applicable
5. Submit a pull request

## License

This project is open source and available under the MIT License.

## Acknowledgments

- **Spring Boot** - For the excellent web framework and WebSocket support
- **JavaCV** - For cross-platform screen capture capabilities and FFmpeg bindings
- **FFmpeg** - For high-performance multimedia framework and screen capture
- **ByteDeco** - For Java bindings to native multimedia libraries
- **WebSocket Protocol** - For real-time bidirectional communication

---<|MERGE_RESOLUTION|>--- conflicted
+++ resolved
@@ -1,8 +1,3 @@
-<<<<<<< HEAD
-=======
-
->>>>>>> cf24a0db
-
 
 # 🖥️ ScreenAI - Real-time Screen Sharing Application
 
